--- conflicted
+++ resolved
@@ -82,11 +82,7 @@
         panel_height = int(self.height * 0.6)
         self.panel_x = (self.width - panel_width) // 2
         
-<<<<<<< HEAD
         self.panel_y = self.navbar_height + 120 
-=======
-        self.panel_y = self.navbar_height + 60 + 20
->>>>>>> c292c312
         
         self.panel_width = panel_width
         self.panel_height = panel_height
