--- conflicted
+++ resolved
@@ -19,71 +19,7 @@
     if destination[0] is not None and destination[0] == initial[0]:
         Logger.warning("Moves", f"Invalid move: destination cell ({dRow},{dCol}) is occupied by your own piece")
         return False
-<<<<<<< HEAD
-
-    # vérification spéciale pour le déplacement vers un camp adverse
-    player = initial[0]
-    finish_line = 9 if player == 0 else 0  # ligne d'arrivée pour le joueur
-    camps = [(0, 0), (0, 9), (9, 0), (9, 9)]
-    
-    # si le pion est sur la dernière ligne ou la ligne juste avant, et veut aller dans un camp sur la dernière ligne
-    if (iRow == finish_line or iRow == finish_line - 1 if player == 0 else iRow == finish_line + 1) and dRow == finish_line and (dRow, dCol) in camps:
-        if destination[0] is None or destination[0] != player:
-            Logger.success("Moves", "Valid move to opponent camp from finish line")
-            return True
-        else:
-            Logger.warning("Moves", "Invalid move: camp is occupied by your own piece")
-            return False
-
-    # si le pion n'est pas sur la dernière ligne ou la ligne juste avant, ou si la destination n'est pas un camp,
-    # on vérifie les règles de mouvement normales
-=======
-    
-    if len(board) == 10: # katerenga uniquement (vérification mauvaise à long terme si on ajoute d'autres jeux, ça serait mieux de passer l'objet de board pour faire board.game_number)
-        player = initial[0]
-        camps = [(0, 0), (0, 9), (9, 0), (9, 9)]
-
-        # verifie si la pièce de départ est dans un camp adverse
-        # si la pièce est dans un camp adverse, elle ne peut pas se déplacer
-        if (iRow, iCol) in camps:
-            # determine le joueur du camp
-            camp_player = None
-            if (iRow, iCol) == (0, 0) or (iRow, iCol) == (0, 9):
-                camp_player = 1  # Camps du haut pour le joueur 1
-            elif (iRow, iCol) == (9, 0) or (iRow, iCol) == (9, 9):
-                camp_player = 0  # Camps du bas pour le joueur 0
-                
-            # si le camp appartient au joueur adverse de la pièce, le mouvement est invalide
-            if camp_player is not None and camp_player != player:
-                Logger.warning("Moves", "Invalid move: cannot move pieces out of opponent camps")
-                return False
-
-        # vérification spéciale pour le déplacement vers un camp adverse
-        finish_line = 9 if player == 0 else 0  # ligne d'arrivée pour le joueur
         
-        # si la destination est un camp, on vérifie uniquement la règle des deux dernières lignes
-        if (dRow, dCol) in camps:
-            # verifie si la pièce est sur la dernière ou l'avant-dernière ligne
-            is_on_allowed_line = False
-            if player == 0:
-                if iRow == finish_line or iRow == finish_line - 1:
-                    is_on_allowed_line = True
-            else:
-                if iRow == finish_line or iRow == finish_line + 1:
-                    is_on_allowed_line = True
-
-            if not is_on_allowed_line:
-                Logger.warning("Moves", "Invalid move: can only access opponent camps from the last two lines")
-                return False
-
-            if destination[0] is not None and destination[0] == player:
-                Logger.warning("Moves", "Invalid move: camp is occupied by your own piece")
-                return False
-            Logger.success("Moves", "Valid move to opponent camp from allowed lines")
-            return True
-
-    # si la destination n'est pas un camp, on vérifie les règles de mouvement normales
->>>>>>> 8dd0ae0d
     match initial[1]:
         case 0:
             if iRow != dRow and iCol != dCol:
